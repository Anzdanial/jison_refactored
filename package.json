{
  "author": "Zach Carter <zach@carter.name> (http://zaa.ch)",
  "name": "jison",
  "description": "A parser generator with Bison's API",
  "version": "0.2.11",
  "keywords": [
    "jison",
    "bison",
    "yacc",
    "parser",
    "generator",
    "lexer",
    "flex",
    "tokenizer",
    "compiler"
  ],
  "preferGlobal": true,
  "repository": {
    "type": "git",
    "url": "git://github.com/zaach/jison.git"
  },
  "bugs": {
    "email": "jison@librelist.com",
    "url": "http://github.com/zaach/jison/issues"
  },
  "main": "lib/jison",
  "bin": {
    "jison": "lib/jison/cli-wrapper.js",
    "jison2json": "lib/jison/jison2json.js",
    "json2jison": "lib/jison/json2jison.js"
  },
  "engines": {
    "node": "0.4 || 0.5"
  },
  "dependencies": {
<<<<<<< HEAD
    "nomnom": ">= 0.4.3",
    "JSONSelect": "*",
    "reflect": "*"
=======
    "nomnom": "0.4.3"
>>>>>>> 15fb29bb
  },
  "devDependencies": {
    "test": "*",
    "jison": "*",
    "uglify-js": "*"
  },
  "scripts": {
    "test": "node tests/all-tests.js"
  },
  "directories": {
    "lib": "lib",
    "bin": "./bin"
  },
  "modules": {
    "jison.js": "lib/jison.js",
    "jison/bnf.js": "lib/jison/bnf.js",
    "jison/cli-wrapper.js": "lib/jison/cli-wrapper.js",
    "jison/jison2json.js": "lib/jison/jison2json.js",
    "jison/jisonlex.js": "lib/jison/jisonlex.js",
    "jison/json2jison.js": "lib/jison/json2jison.js",
    "jison/lexer.js": "lib/jison/lexer.js",
    "jison/util/bnf-parser.js": "lib/jison/util/bnf-parser.js",
    "jison/util/io.js": "lib/jison/util/io.js",
    "jison/util/lex-parser.js": "lib/jison/util/lex-parser.js",
    "jison/util/nomnom.js": "lib/jison/util/nomnom.js",
    "jison/util/set.js": "lib/jison/util/set.js",
    "jison/util/typal.js": "lib/jison/util/typal.js"
  },
  "homepage": "http://jison.org"
}<|MERGE_RESOLUTION|>--- conflicted
+++ resolved
@@ -33,13 +33,9 @@
     "node": "0.4 || 0.5"
   },
   "dependencies": {
-<<<<<<< HEAD
-    "nomnom": ">= 0.4.3",
     "JSONSelect": "*",
     "reflect": "*"
-=======
     "nomnom": "0.4.3"
->>>>>>> 15fb29bb
   },
   "devDependencies": {
     "test": "*",
