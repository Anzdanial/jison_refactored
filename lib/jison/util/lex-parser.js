--- conflicted
+++ resolved
@@ -110,12 +110,8 @@
         state = stack[stack.length-1];
         // read action for current state and first input
         action = table[state] && table[state][symbol];
-<<<<<<< HEAD
-        if (typeof action === "undefined" || !action.length || !action[0]) {
-=======
-
-        if (typeof action == 'undefined' || !action.length || !action[0]) {
->>>>>>> 6578ecbe
+
+        if (typeof action === 'undefined' || !action.length || !action[0]) {
             expected = [];
             for (p in table[state]) if (this.terminals_[p] && p != 1) {
                 expected.push("'"+this.terminals_[p]+"'");
@@ -128,23 +124,14 @@
                     {text: this.lexer.match, token: this.terminals_[symbol], line: this.lexer.yylineno, expected: expected});
             }
         }
-<<<<<<< HEAD
+
+        // this shouldn't happen, unless resolve defaults are off
         if (action[0] instanceof Array && action.length > 1) {
-            throw new Error("Parse Error: multiple actions possible at state: " + state + ", token: " + symbol);
-        }
-        a = action;
-=======
-
-        this.trace('action:',action);
-
-        // this shouldn't happen, unless resolve defaults are off
-        if (action.length > 1) {
             throw new Error('Parse Error: multiple actions possible at state: '+state+', token: '+symbol);
         }
 
-        a = action[0]; 
-
->>>>>>> 6578ecbe
+        a = action; 
+
         switch (a[0]) {
 
             case 1: // shift
